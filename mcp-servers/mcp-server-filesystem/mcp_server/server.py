<<<<<<< HEAD
import logging
=======
from mcp.server.fastmcp import FastMCP
from . import settings
>>>>>>> a3ccff67
import sys
from pathlib import Path
import os
from mcp.server.fastmcp import FastMCP
from mcp.server.sse import SseServerTransport
from starlette.applications import Starlette
from starlette.routing import Mount, Route
from starlette.requests import Request
from starlette.responses import PlainTextResponse

from . import settings

# Set the name of the MCP server
server_name = "filesystem MCP Server"

<<<<<<< HEAD
# Set up logging
logger = logging.getLogger("mcp_server_filesystem")

# Helper function to get allowed directories from settings
def get_allowed_directories():
    # Return directories from settings
    if settings.allowed_directories:
        return [Path(directory).resolve() for directory in settings.allowed_directories]
    # Return empty list if none found
    return []

# Helper function to validate paths against allowed directories
def validate_path(requested_path: str) -> Path:
    # Get the current list of allowed directories
    allowed_dirs = get_allowed_directories()

    if not allowed_dirs:
        raise PermissionError("No allowed_directories have been configured")

    absolute_path = Path(requested_path).resolve()
    for allowed_dir in allowed_dirs:
        if str(absolute_path).startswith(str(allowed_dir)):
            return absolute_path
    raise PermissionError(f"Access denied: {requested_path} is outside allowed_directories: {allowed_dirs}")
=======
# Define allowed directories from command-line args
allowed_directories = [Path(arg).resolve() for arg in sys.argv[1:]]

# Helper function to validate paths against allowed directories
def validate_path(requested_path: str) -> Path:
    absolute_path = Path(requested_path).resolve()
    for allowed_dir in allowed_directories:
        if str(absolute_path).startswith(str(allowed_dir)):
            return absolute_path
    raise PermissionError(f"Access denied: {requested_path} is outside allowed directories: {allowed_directories}")
>>>>>>> a3ccff67

# Define MCP tools as module-level functions
def read_file(path: str) -> str:
    """
    Reads the content of a file specified by the path.

    Args:
        path: The absolute or relative path to the file.

    Returns:
        The content of the file as a string.
    """
    file = validate_path(path)

    if not file.exists() or not file.is_file():
        raise FileNotFoundError(f"File does not exist at path: {path}")

    try:
        return file.read_text(encoding="utf-8")
    except Exception as e:
        raise RuntimeError(f"Failed to read the file at {path}: {str(e)}")

def write_file(path: str, content: str) -> str:
    """
    Writes content to a file specified by the path. Creates the file if it does not exist.

    Args:
        path: The absolute or relative path to the file.
        content: The string content to write into the file.

    Returns:
        A confirmation message.
    """
    file = validate_path(path)
    try:
        file.parent.mkdir(parents=True, exist_ok=True)  # Ensure parent directories exist
        file.write_text(content, encoding="utf-8")
        return f"Successfully wrote content to {path}"
    except Exception as e:
        raise RuntimeError(f"Failed to write to the file at {path}: {str(e)}")

def list_directory(path: str) -> list[str]:
    """
    Lists all files and subdirectories in a directory.

    Args:
        path: The directory path to list.

    Returns:
        A list of filenames and subdirectory names.
    """
    dir_path = validate_path(path)
    if not dir_path.exists() or not dir_path.is_dir():
        raise FileNotFoundError(f"Directory does not exist at {path}")

    try:
        return [entry.name for entry in dir_path.iterdir()]
    except Exception as e:
        raise RuntimeError(f"Failed to list directory contents at {path}: {str(e)}")

def create_directory(path: str) -> str:
    """
    Ensures that the specified directory exists, creating it if necessary.

    Args:
        path: The path to the directory to create.

    Returns:
        A confirmation message.
    """
    dir_path = validate_path(path)

    try:
        dir_path.mkdir(parents=True, exist_ok=True)
        return f"Directory at {path} successfully created."
    except Exception as e:
        raise RuntimeError(f"Failed to create directory {path}: {str(e)}")

def edit_file(path: str, edits: list[dict], dry_run: bool = False) -> str:
    """
    Edits a file by replacing specified text sections with new content.

    Args:
        path: The file to edit.
        edits: A list of dictionaries with 'oldText' and 'newText'.
        dry_run: If True, simulates the changes without writing.

    Returns:
        A string representation of the changes (e.g., diff).
    """
    file = validate_path(path)
    if not file.exists() or not file.is_file():
        raise FileNotFoundError(f"File does not exist at {path}")

    try:
        original_content = file.read_text(encoding="utf-8")
        modified_content = original_content

        for edit in edits:
            old_text = edit.get('oldText', '')
            new_text = edit.get('newText', '')

            if not old_text or not new_text:
                raise ValueError("Invalid edit specification. Must contain 'oldText' and 'newText'.")

            modified_content = modified_content.replace(old_text, new_text)

        if dry_run:
            return f"Dry run changes previewed successfully."

        file.write_text(modified_content, encoding="utf-8")
        return f"File at {path} successfully edited."
    except Exception as e:
        raise RuntimeError(f"Failed to edit the file at {path}: {str(e)}")

def search_files(root_path: str, pattern: str) -> list[str]:
    """
    Searches files and directories matching a pattern within a root path.

    Args:
        root_path: The directory to start searching from.
        pattern: The search pattern (e.g., '*.txt').

    Returns:
        A list of matching file paths.
    """
    root = validate_path(root_path)

    if not root.exists() or not root.is_dir():
        raise FileNotFoundError(f"Root path does not exist at {root_path}")

    try:
        return [str(file) for file in root.rglob(pattern)]
    except Exception as e:
        raise RuntimeError(f"Search failed in {root_path} using pattern {pattern}: {str(e)}")

def get_file_info(path: str) -> dict:
    """
    Retrieves metadata about a file or directory.

    Args:
        path: The path to the file or directory.

    Returns:
        A dictionary with file information (size, permissions, timestamps, etc.).
    """
    file = validate_path(path)

    if not file.exists():
        raise FileNotFoundError(f"Path does not exist at {path}")

    try:
        stats = file.stat()
        return {
            "size": stats.st_size,
            "created": stats.st_ctime,
            "modified": stats.st_mtime,
            "accessed": stats.st_atime,
            "is_directory": file.is_dir(),
            "is_file": file.is_file(),
            "permissions": oct(stats.st_mode)[-3:],
        }
    except Exception as e:
        raise RuntimeError(f"Failed to retrieve file info for {path}: {str(e)}")

def read_multiple_files(paths: list[str]) -> dict:
    """
    Reads the contents of multiple files. Returns a dictionary mapping file paths to their contents or error
    messages for files that cannot be accessed.

    Args:
        paths: A list of file paths to read.

    Returns:
        A dictionary where keys are file paths and values are their contents or error messages.
    """
    results = {}
    for path in paths:
        file = validate_path(path)
        if not file.is_file():
            raise PermissionError(f"Path is not a file: {path}")
        try:
<<<<<<< HEAD
=======
            file = validate_path(path)
>>>>>>> a3ccff67
            results[path] = file.read_text(encoding="utf-8")
        except Exception as e:
            results[path] = f"Error: {str(e)}"
    return results

def move_file(source: str, destination: str) -> str:
    """
    Moves or renames a file or directory. Both source and destination paths must be valid and within allowed
    directories.

    Args:
        source: The path to the source file or directory.
        destination: The target path for the file or directory.

    Returns:
        A confirmation message confirming the move or rename operation.
    """
    src = validate_path(source)
    dest = validate_path(destination)
    try:
        src.rename(dest)
        return f"Successfully moved {source} to {destination}"
    except Exception as e:
        raise RuntimeError(f"Failed to move {source} to {destination}: {str(e)}")

<<<<<<< HEAD
=======

>>>>>>> a3ccff67
def create_mcp_server() -> FastMCP:
    # Initialize FastMCP with debug logging
    mcp = FastMCP(name=server_name, log_level=settings.log_level)

    # Register tools with MCP
    mcp.tool()(read_file)
    mcp.tool()(write_file)
    mcp.tool()(list_directory)
    mcp.tool()(create_directory)
    mcp.tool()(edit_file)
    mcp.tool()(search_files)
    mcp.tool()(get_file_info)
    mcp.tool()(read_multiple_files)
    mcp.tool()(move_file)

    @mcp.tool()
    def list_allowed_directories() -> str:
        """
        Returns a string of allowed directories.

        Returns:
            A newline-separated string of allowed directories.
        """
<<<<<<< HEAD
        allowed_dirs = get_allowed_directories()
        if not allowed_dirs:
            return "No allowed directories have been configured"
        return '\n'.join(map(str, allowed_dirs))

    # Create a custom run_sse_async method to replace the standard one
    # This will allow us to intercept URL parameters
    original_run_sse_async = mcp.run_sse_async

    async def custom_run_sse_async():
        sse = SseServerTransport("/messages/")

        async def handle_sse(request: Request):
            # Log the connection details
            logger.info("Handling SSE connection request")

            # Parse and process query parameters
            query_params = dict(request.query_params)
            logger.info(f"Query parameters: {query_params}")

            # Check for allowed_directories parameter
            if "allowed_directories" in query_params:
                # Parse comma-separated list of directories
                directories = query_params["allowed_directories"].split(",")
                if directories:
                    settings.allowed_directories = directories
                    logger.info(f"Setting allowed_directories from URL parameter: {directories}")
                else:
                    logger.warning("allowed_directories parameter is empty")

            # Verify we have at least one allowed directory
            allowed_dirs = get_allowed_directories()
            if not allowed_dirs:
                logger.error("No allowed_directories provided")
                return PlainTextResponse(
                    "Error: No allowed_directories provided. Add '?allowed_directories=/path1,/path2' to the URL",
                    status_code=400
                )

            logger.info(f"Proceeding with allowed_directories: {allowed_dirs}")

            # Continue with normal SSE connection
            async with sse.connect_sse(
                request.scope, request.receive, request._send
            ) as streams:
                await mcp._mcp_server.run(
                    streams[0],
                    streams[1],
                    mcp._mcp_server.create_initialization_options(),
                )

        starlette_app = Starlette(
            debug=mcp.settings.debug,
            routes=[
                Route("/sse", endpoint=handle_sse),
                Mount("/messages/", app=sse.handle_post_message),
            ],
        )

        import uvicorn
        config = uvicorn.Config(
            starlette_app,
            host=mcp.settings.host,
            port=mcp.settings.port,
            log_level=mcp.settings.log_level.lower(),
        )
        server = uvicorn.Server(config)
        await server.serve()

    # Replace the run_sse_async method
    mcp.run_sse_async = custom_run_sse_async
=======
        return '\n'.join(map(str, allowed_directories))
>>>>>>> a3ccff67

    return mcp<|MERGE_RESOLUTION|>--- conflicted
+++ resolved
@@ -1,9 +1,4 @@
-<<<<<<< HEAD
 import logging
-=======
-from mcp.server.fastmcp import FastMCP
-from . import settings
->>>>>>> a3ccff67
 import sys
 from pathlib import Path
 import os
@@ -19,7 +14,6 @@
 # Set the name of the MCP server
 server_name = "filesystem MCP Server"
 
-<<<<<<< HEAD
 # Set up logging
 logger = logging.getLogger("mcp_server_filesystem")
 
@@ -44,18 +38,6 @@
         if str(absolute_path).startswith(str(allowed_dir)):
             return absolute_path
     raise PermissionError(f"Access denied: {requested_path} is outside allowed_directories: {allowed_dirs}")
-=======
-# Define allowed directories from command-line args
-allowed_directories = [Path(arg).resolve() for arg in sys.argv[1:]]
-
-# Helper function to validate paths against allowed directories
-def validate_path(requested_path: str) -> Path:
-    absolute_path = Path(requested_path).resolve()
-    for allowed_dir in allowed_directories:
-        if str(absolute_path).startswith(str(allowed_dir)):
-            return absolute_path
-    raise PermissionError(f"Access denied: {requested_path} is outside allowed directories: {allowed_directories}")
->>>>>>> a3ccff67
 
 # Define MCP tools as module-level functions
 def read_file(path: str) -> str:
@@ -69,6 +51,7 @@
         The content of the file as a string.
     """
     file = validate_path(path)
+    file = validate_path(path)
 
     if not file.exists() or not file.is_file():
         raise FileNotFoundError(f"File does not exist at path: {path}")
@@ -89,6 +72,7 @@
     Returns:
         A confirmation message.
     """
+    file = validate_path(path)
     file = validate_path(path)
     try:
         file.parent.mkdir(parents=True, exist_ok=True)  # Ensure parent directories exist
@@ -108,6 +92,7 @@
         A list of filenames and subdirectory names.
     """
     dir_path = validate_path(path)
+    dir_path = validate_path(path)
     if not dir_path.exists() or not dir_path.is_dir():
         raise FileNotFoundError(f"Directory does not exist at {path}")
 
@@ -126,6 +111,7 @@
     Returns:
         A confirmation message.
     """
+    dir_path = validate_path(path)
     dir_path = validate_path(path)
 
     try:
@@ -147,6 +133,7 @@
         A string representation of the changes (e.g., diff).
     """
     file = validate_path(path)
+    file = validate_path(path)
     if not file.exists() or not file.is_file():
         raise FileNotFoundError(f"File does not exist at {path}")
 
@@ -183,6 +170,7 @@
         A list of matching file paths.
     """
     root = validate_path(root_path)
+    root = validate_path(root_path)
 
     if not root.exists() or not root.is_dir():
         raise FileNotFoundError(f"Root path does not exist at {root_path}")
@@ -202,6 +190,7 @@
     Returns:
         A dictionary with file information (size, permissions, timestamps, etc.).
     """
+    file = validate_path(path)
     file = validate_path(path)
 
     if not file.exists():
@@ -238,10 +227,6 @@
         if not file.is_file():
             raise PermissionError(f"Path is not a file: {path}")
         try:
-<<<<<<< HEAD
-=======
-            file = validate_path(path)
->>>>>>> a3ccff67
             results[path] = file.read_text(encoding="utf-8")
         except Exception as e:
             results[path] = f"Error: {str(e)}"
@@ -267,10 +252,6 @@
     except Exception as e:
         raise RuntimeError(f"Failed to move {source} to {destination}: {str(e)}")
 
-<<<<<<< HEAD
-=======
-
->>>>>>> a3ccff67
 def create_mcp_server() -> FastMCP:
     # Initialize FastMCP with debug logging
     mcp = FastMCP(name=server_name, log_level=settings.log_level)
@@ -294,7 +275,6 @@
         Returns:
             A newline-separated string of allowed directories.
         """
-<<<<<<< HEAD
         allowed_dirs = get_allowed_directories()
         if not allowed_dirs:
             return "No allowed directories have been configured"
@@ -366,8 +346,5 @@
 
     # Replace the run_sse_async method
     mcp.run_sse_async = custom_run_sse_async
-=======
-        return '\n'.join(map(str, allowed_directories))
->>>>>>> a3ccff67
 
     return mcp